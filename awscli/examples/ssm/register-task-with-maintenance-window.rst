--- conflicted
+++ resolved
@@ -1,173 +1,111 @@
-<<<<<<< HEAD
-**To register an Automation task with a Maintenance Window**
-
-This example registers an Automation task with a Maintenance Window that is targeted at an instance.
-
-Command::
-
-   aws ssm register-task-with-maintenance-window --cli-binary-format raw-in-base64-out --window-id "mw-082dcd7649dee04e4" --targets Key=InstanceIds,Values=i-12345201220f8cd0d --task-arn AWS-RestartEC2Instance --service-role-arn arn:aws:iam::111222333444:role/SSM --task-type AUTOMATION --task-invocation-parameters "{\"Automation\":{\"DocumentVersion\":\"\$LATEST\",\"Parameters\":{\"InstanceId\":[\"{{TARGET_ID}}\"]}}}" --priority 0 --max-concurrency 1 --max-errors 1 --name "AutomationExample" --description "Restarting EC2 Instance for maintenance"
-  
-Output::
-
-  {
-	"WindowTaskId":"11144444-5555-6666-7777-88888888"
-  }
-  
-**To register a Lambda task with a Maintenance Window**
-
-This example registers a Lambda task with a Maintenance Window that is targeted at an instance.
-
-Command::
-
-   aws ssm register-task-with-maintenance-window --window-id "mw-082dcd7649dee04e4" --targets Key=InstanceIds,Values=i-12344d305eea74171 --task-arn arn:aws:lambda:us-east-1:111222333444:function:SSMTestLAMBDA --service-role-arn arn:aws:iam::111222333444:role/SSM --task-type LAMBDA --task-invocation-parameters '{"Lambda":{"Payload":"{\"targetId\":\"{{TARGET_ID}}\",\"targetType\":\"{{TARGET_TYPE}}\"}","Qualifier":"$LATEST"}}' --priority 0 --max-concurrency 10 --max-errors 5 --name "Lambda_Example" --description "My Lambda Example"
-  
-Output::
-
-  {
-	"WindowTaskId":"22244444-5555-6666-7777-88888888"
-  }
-
-**To register a Run Command task with a Maintenance Window**
-
-This example registers a Run Command task with a Maintenance Window that is targeted at an instance.
-
-Command::
-
-  aws ssm register-task-with-maintenance-window --window-id "mw-082dcd7649dee04e4" --targets "Key=InstanceIds,Values=i-12344d305eea74171" --service-role-arn "arn:aws:iam::111222333444:role/SSM" --task-type "RUN_COMMAND" --name "SSMInstallPowerShellModule" --task-arn "AWS-InstallPowerShellModule" --task-invocation-parameters "{\"RunCommand\":{\"Comment\":\"\",\"OutputS3BucketName\":\"runcommandlogs\",\"Parameters\":{\"commands\":[\"Get-Module -ListAvailable\"],\"executionTimeout\":[\"3600\"],\"source\":[\"https:\/\/gallery.technet.microsoft.com\/EZOut-33ae0fb7\/file\/110351\/1\/EZOut.zip\"],\"workingDirectory\":[\"\\\\\"]},\"TimeoutSeconds\":600}}" --max-concurrency 1 --max-errors 1 --priority 10
-  
-Output::
-
-  {
-	"WindowTaskId":"33344444-5555-6666-7777-88888888"
-  }
-
-**To register a Step Functions task with a Maintenance Window**
-
-This example registers a Step Functions task with a Maintenance Window that is targeted at an instance.
-
-Command::
-
-   aws ssm register-task-with-maintenance-window --window-id "mw-1234d787d641f11f3" --targets Key=WindowTargetIds,Values=12347414-69c3-49f8-95b8-ed2dcf045faa --task-arn arn:aws:states:us-east-1:111222333444:stateMachine:SSMTestStateMachine --service-role-arn arn:aws:iam::111222333444:role/MaintenanceWindows --task-type STEP_FUNCTIONS --task-invocation-parameters '{"StepFunctions":{"Input":"{\"instanceId\":\"{{TARGET_ID}}\"}"}}' --priority 0 --max-concurrency 10 --max-errors 5 --name "Step_Functions_Example" --description "My Step Functions Example"
-  
-Output::
-
-  {
-	"WindowTaskId":"44444444-5555-6666-7777-88888888"
-  }
-	
-**To register a task using a Maintenance Windows target ID**
-	
-This example registers a task using a Maintenance Window target ID. The Maintenance Window target ID was in the output of the ``aws ssm register-target-with-maintenance-window`` command, otherwise you can retrieve it from the output of the ``aws ssm describe-maintenance-window-targets`` command.
-
-Command::
-
-  aws ssm register-task-with-maintenance-window --targets "Key=WindowTargetIds,Values=350d44e6-28cc-44e2-951f-4b2c985838f6" --task-arn "AWS-RunShellScript" --service-role-arn "arn:aws:iam::812345678901:role/MaintenanceWindowsRole" --window-id "mw-ab12cd34ef56gh78" --task-type "RUN_COMMAND" --task-parameters  "{\"commands\":{\"Values\":[\"df\"]}}" --max-concurrency 1 --max-errors 1 --priority 10
-  
-=======
-**Example 1: To register an Automation task with a maintenance window**
-
-The following ``register-task-with-maintenance-window`` example registers an Automation task with a maintenance window that is targeted at an instance. ::
-
-    aws ssm register-task-with-maintenance-window \
-        --window-id "mw-082dcd7649EXAMPLE" \
-        --targets Key=InstanceIds,Values=i-1234520122EXAMPLE \
-        --task-arn AWS-RestartEC2Instance \
-        --service-role-arn arn:aws:iam::111222333444:role/SSM --task-type AUTOMATION \
-        --task-invocation-parameters "{\"Automation\":{\"DocumentVersion\":\"\$LATEST\",\"Parameters\":{\"instanceId\":[\"{{RESOURCE_ID}}\"]}}}" \
-        --priority 0 \
-        --max-concurrency 1 \
-        --max-errors 1 \
-        --name "AutomationExample" \
-        --description "Restarting EC2 Instance for maintenance"
-  
-Output::
-
-    {
-        "WindowTaskId":"11144444-5555-6666-7777-88888888"
-    }
-
-**Example 2: To register a Lambda task with a Maintenance Window**
-
-The following ``register-task-with-maintenance-window`` example registers a Lambda task with a Maintenance Window that is targeted at an instance. ::
-
-    aws ssm register-task-with-maintenance-window \
-        --window-id "mw-082dcd7649dee04e4" \
-        --targets Key=InstanceIds,Values=i-12344d305eEXAMPLE \
-        --task-arn arn:aws:lambda:us-east-1:111222333444:function:SSMTestLAMBDA \
-        --service-role-arn arn:aws:iam::111222333444:role/SSM \
-        --task-type LAMBDA \
-        --task-invocation-parameters '{"Lambda":{"Payload":"{\"instanceId\":\"{{RESOURCE_ID}}\",\"targetType\":\"{{TARGET_TYPE}}\"}","Qualifier":"$LATEST"}}' \
-        --priority 0 \
-        --max-concurrency 10 \
-        --max-errors 5 \
-        --name "Lambda_Example" \
-        --description "My Lambda Example"
-  
-Output::
-
-    {
-        "WindowTaskId":"22244444-5555-6666-7777-88888888"
-    }
-
-**Example 3: To register a Run Command task with a maintenance window**
-
-The following ``register-task-with-maintenance-window`` example registers a Run Command task with a maintenance window that is targeted at an instance. ::
-
-    aws ssm register-task-with-maintenance-window \
-        --window-id "mw-082dcd7649dee04e4" \
-        --targets "Key=InstanceIds,Values=i-12344d305eEXAMPLE" \
-        --service-role-arn "arn:aws:iam::111222333444:role/SSM" \
-        --task-type "RUN_COMMAND" \
-        --name "SSMInstallPowerShellModule" \
-        --task-arn "AWS-InstallPowerShellModule" \
-        --task-invocation-parameters "{\"RunCommand\":{\"Comment\":\"\",\"OutputS3BucketName\":\"runcommandlogs\",\"Parameters\":{\"commands\":[\"Get-Module -ListAvailable\"],\"executionTimeout\":[\"3600\"],\"source\":[\"https:\/\/gallery.technet.microsoft.com\/EZOut-33ae0fb7\/file\/110351\/1\/EZOut.zip\"],\"workingDirectory\":[\"\\\\\"]},\"TimeoutSeconds\":600}}" \
-        --max-concurrency 1 \
-        --max-errors 1 \
-        --priority 10
-  
-Output::
-
-    {
-        "WindowTaskId":"33344444-5555-6666-7777-88888888"
-    }
-
-**Example 4: To register a Step Functions task with a maintenance window**
-
-The following ``register-task-with-maintenance-window`` example registers a Step Functions task with a maintenance window that is targeted at an instance. ::
-
-    aws ssm register-task-with-maintenance-window \
-        --window-id "mw-1234d787d6EXAMPLE" \
-        --targets Key=WindowTargetIds,Values=12347414-69c3-49f8-95b8-ed2dcEXAMPLE \
-        --task-arn arn:aws:states:us-east-1:111222333444:stateMachine:SSMTestStateMachine \
-        --service-role-arn arn:aws:iam::111222333444:role/MaintenanceWindows \
-        --task-type STEP_FUNCTIONS \
-        --task-invocation-parameters '{"StepFunctions":{"Input":"{\"instanceId\":\"{{RESOURCE_ID}}\"}"}}' \
-        --priority 0 \
-        --max-concurrency 10 \
-        --max-errors 5 \
-        --name "Step_Functions_Example" \
-        --description "My Step Functions Example"
-  
-Output::
-
-    {
-        "WindowTaskId":"44444444-5555-6666-7777-88888888"
-    }
-    
-**Example 5: To register a task using a maintenance windows target ID**
-    
-The following ``register-task-with-maintenance-window`` example registers a task using a maintenance window target ID. The maintenance window target ID was in the output of the ``aws ssm register-target-with-maintenance-window`` command. You can also retrieve it from the output of the ``aws ssm describe-maintenance-window-targets`` command. ::
-
-    aws ssm register-task-with-maintenance-window \
-        --targets "Key=WindowTargetIds,Values=350d44e6-28cc-44e2-951f-4b2c9EXAMPLE" \
-        --task-arn "AWS-RunShellScript" \
-        --service-role-arn "arn:aws:iam::111222333444:role/MaintenanceWindowsRole" \
-        --window-id "mw-ab12cd34eEXAMPLE" \
-        --task-type "RUN_COMMAND" \
-        --task-parameters  "{\"commands\":{\"Values\":[\"df\"]}}" \
-        --max-concurrency 1 \
-        --max-errors 1 \
-        --priority 10
-  
-For more information, see `Register a Task with the Maintenance Window (AWS CLI)  <https://docs.aws.amazon.com/systems-manager/latest/userguide/mw-cli-tutorial-tasks.html>`__ in the *AWS Systems Manager User Guide*.
->>>>>>> 7c9dbde5
+**Example 1: To register an Automation task with a maintenance window**
+
+The following ``register-task-with-maintenance-window`` example registers an Automation task with a maintenance window that is targeted at an instance. ::
+
+    aws ssm register-task-with-maintenance-window \
+        --cli-binary-format raw-in-base64-out \
+        --window-id "mw-082dcd7649EXAMPLE" \
+        --targets Key=InstanceIds,Values=i-1234520122EXAMPLE \
+        --task-arn AWS-RestartEC2Instance \
+        --service-role-arn arn:aws:iam::111222333444:role/SSM --task-type AUTOMATION \
+        --task-invocation-parameters "{\"Automation\":{\"DocumentVersion\":\"\$LATEST\",\"Parameters\":{\"instanceId\":[\"{{RESOURCE_ID}}\"]}}}" \
+        --priority 0 \
+        --max-concurrency 1 \
+        --max-errors 1 \
+        --name "AutomationExample" \
+        --description "Restarting EC2 Instance for maintenance"
+  
+Output::
+
+    {
+        "WindowTaskId":"11144444-5555-6666-7777-88888888"
+    }
+
+**Example 2: To register a Lambda task with a Maintenance Window**
+
+The following ``register-task-with-maintenance-window`` example registers a Lambda task with a Maintenance Window that is targeted at an instance. ::
+
+    aws ssm register-task-with-maintenance-window \
+        --cli-binary-format raw-in-base64-out \
+        --window-id "mw-082dcd7649dee04e4" \
+        --targets Key=InstanceIds,Values=i-12344d305eEXAMPLE \
+        --task-arn arn:aws:lambda:us-east-1:111222333444:function:SSMTestLAMBDA \
+        --service-role-arn arn:aws:iam::111222333444:role/SSM \
+        --task-type LAMBDA \
+        --task-invocation-parameters '{"Lambda":{"Payload":"{\"instanceId\":\"{{RESOURCE_ID}}\",\"targetType\":\"{{TARGET_TYPE}}\"}","Qualifier":"$LATEST"}}' \
+        --priority 0 \
+        --max-concurrency 10 \
+        --max-errors 5 \
+        --name "Lambda_Example" \
+        --description "My Lambda Example"
+  
+Output::
+
+    {
+        "WindowTaskId":"22244444-5555-6666-7777-88888888"
+    }
+
+**Example 3: To register a Run Command task with a maintenance window**
+
+The following ``register-task-with-maintenance-window`` example registers a Run Command task with a maintenance window that is targeted at an instance. ::
+
+    aws ssm register-task-with-maintenance-window \
+        --cli-binary-format raw-in-base64-out \
+        --window-id "mw-082dcd7649dee04e4" \
+        --targets "Key=InstanceIds,Values=i-12344d305eEXAMPLE" \
+        --service-role-arn "arn:aws:iam::111222333444:role/SSM" \
+        --task-type "RUN_COMMAND" \
+        --name "SSMInstallPowerShellModule" \
+        --task-arn "AWS-InstallPowerShellModule" \
+        --task-invocation-parameters "{\"RunCommand\":{\"Comment\":\"\",\"OutputS3BucketName\":\"runcommandlogs\",\"Parameters\":{\"commands\":[\"Get-Module -ListAvailable\"],\"executionTimeout\":[\"3600\"],\"source\":[\"https:\/\/gallery.technet.microsoft.com\/EZOut-33ae0fb7\/file\/110351\/1\/EZOut.zip\"],\"workingDirectory\":[\"\\\\\"]},\"TimeoutSeconds\":600}}" \
+        --max-concurrency 1 \
+        --max-errors 1 \
+        --priority 10
+  
+Output::
+
+    {
+        "WindowTaskId":"33344444-5555-6666-7777-88888888"
+    }
+
+**Example 4: To register a Step Functions task with a maintenance window**
+
+The following ``register-task-with-maintenance-window`` example registers a Step Functions task with a maintenance window that is targeted at an instance. ::
+
+    aws ssm register-task-with-maintenance-window \
+        --cli-binary-format raw-in-base64-out \
+        --window-id "mw-1234d787d6EXAMPLE" \
+        --targets Key=WindowTargetIds,Values=12347414-69c3-49f8-95b8-ed2dcEXAMPLE \
+        --task-arn arn:aws:states:us-east-1:111222333444:stateMachine:SSMTestStateMachine \
+        --service-role-arn arn:aws:iam::111222333444:role/MaintenanceWindows \
+        --task-type STEP_FUNCTIONS \
+        --task-invocation-parameters '{"StepFunctions":{"Input":"{\"instanceId\":\"{{RESOURCE_ID}}\"}"}}' \
+        --priority 0 \
+        --max-concurrency 10 \
+        --max-errors 5 \
+        --name "Step_Functions_Example" \
+        --description "My Step Functions Example"
+  
+Output::
+
+    {
+        "WindowTaskId":"44444444-5555-6666-7777-88888888"
+    }
+    
+**Example 5: To register a task using a maintenance windows target ID**
+    
+The following ``register-task-with-maintenance-window`` example registers a task using a maintenance window target ID. The maintenance window target ID was in the output of the ``aws ssm register-target-with-maintenance-window`` command. You can also retrieve it from the output of the ``aws ssm describe-maintenance-window-targets`` command. ::
+
+    aws ssm register-task-with-maintenance-window \
+        --cli-binary-format raw-in-base64-out \
+        --targets "Key=WindowTargetIds,Values=350d44e6-28cc-44e2-951f-4b2c9EXAMPLE" \
+        --task-arn "AWS-RunShellScript" \
+        --service-role-arn "arn:aws:iam::111222333444:role/MaintenanceWindowsRole" \
+        --window-id "mw-ab12cd34eEXAMPLE" \
+        --task-type "RUN_COMMAND" \
+        --task-parameters  "{\"commands\":{\"Values\":[\"df\"]}}" \
+        --max-concurrency 1 \
+        --max-errors 1 \
+        --priority 10
+  
+For more information, see `Register a Task with the Maintenance Window (AWS CLI)  <https://docs.aws.amazon.com/systems-manager/latest/userguide/mw-cli-tutorial-tasks.html>`__ in the *AWS Systems Manager User Guide*.