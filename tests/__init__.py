--- conflicted
+++ resolved
@@ -1,10 +1,5 @@
-<<<<<<< HEAD
-from collections import MutableMapping
-from collections import Mapping
 from io import BytesIO
-=======
 from awscli.compat import collections_abc
->>>>>>> cf466a6e
 
 
 # CaseInsensitiveDict from requests that must be serializble.
