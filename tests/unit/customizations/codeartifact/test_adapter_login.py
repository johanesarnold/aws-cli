--- conflicted
+++ resolved
@@ -54,12 +54,7 @@
             errno.ENOENT, 'not found error'
         )
         tool = 'NotSupported'
-<<<<<<< HEAD
         with self.assertRaisesRegex(ValueError, f'{tool} was not found.'):
-=======
-        with self.assertRaisesRegexp(
-                ValueError, '%s was not found.' % tool):
->>>>>>> 84f751b7
             self.test_subject._run_commands(tool, ['echo', tool])
 
     def test_run_commands_unhandled_error(self):
